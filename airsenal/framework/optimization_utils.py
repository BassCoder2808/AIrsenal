"""
functions to optimize the transfers for N weeks ahead
"""

import random
from datetime import datetime
from operator import itemgetter

from airsenal.framework.schema import TransferSuggestion, Transaction
from airsenal.framework.squad import Squad, TOTAL_PER_POSITION
from airsenal.framework.player import CandidatePlayer
from airsenal.framework.utils import (
    session,
    NEXT_GAMEWEEK,
    CURRENT_SEASON,
    get_predicted_points,
    fastcopy,
    get_team_value
)

positions = ["FWD", "MID", "DEF", "GK"]  # front-to-back


def generate_transfer_strategies(
        gw_ahead,
        free_transfers=1,
        max_total_hit=None,
        allow_wildcard=False,
        allow_free_hit=False,
        allow_bench_boost=False,
        allow_triple_captain=False,
        allow_unused_transfers=True,
        next_gw=NEXT_GAMEWEEK,
):
    """
    Generate possible transfer and chip strategies for gw_ahead gameweeks ahead,
    subject to:
    * Make a maximum of 3 transfers each gameweek.
    * If a chip is played only allow 0 or 1 transfers to be played or/in combination
      with a chip.
    * Each chip only allowed once.
    * Spend a max of max_total_hit points on transfers across whole period.
    • Start with free_transfers free transfers.

    Return all possible transfer sequences along with the total points hit and the
    number of free transfers available for the next gameweek, i.e. return value is a
    list of tuples:
        [({gw:ntransfer, ...},points_hit, free_transfers), ... ]
    """

    # if not using a chip, consider strategies taking up to 3 transfers each week
    if not (
            allow_wildcard or allow_free_hit or allow_bench_boost or allow_triple_captain
    ):
        possibilities = list(range(4))
    # if using a chip, only consider strategies taking up to 1 transfer (or a chip)
    else:
        possibilities = [0, 1]
        if allow_wildcard:
            possibilities.append("W")
        if allow_free_hit:
            possibilities.append("F")
        if allow_bench_boost:
            # bench boost and no or one transfer
            possibilities.append("B0")
            possibilities.append("B1")
        if allow_triple_captain:
            # triple captain and no or one transfer
            possibilities.append("T0")
            possibilities.append("T1")

    # first week strategies
    strategies = []
    for n_transfers in possibilities:
        strat = {next_gw: n_transfers}
        if n_transfers in ["W", "F"]:
            hit_so_far = 0
            new_free_transfers = 1
        else:
            if n_transfers in ["B0", "B1", "T0", "T1"]:
                n_transfers = int(n_transfers[1])
            hit_so_far = 4 * max(0, n_transfers - free_transfers)
            new_free_transfers = 2 if n_transfers < free_transfers else 1

        # only keep strategies that:
        # - don't exceed max_total_hit, if given
        # - don't leave transfers unused, if allow_unused_transfers is True
        # baseline of no transfers added back in at end if removed by this
        if (max_total_hit is None or hit_so_far <= max_total_hit) and not (
                not allow_unused_transfers and free_transfers == 2 and n_transfers == 0
        ):
            strategies.append((strat, hit_so_far, new_free_transfers))

    # subsequent weeks strategies
    for gw in range(next_gw + 1, next_gw + gw_ahead):
        new_strategies = []
        for s in strategies:
            # s is a tuple ( {gw: num_transfer, ...} , points_hit, free_transfers)
            hit_so_far = s[1]
            free_transfers = s[2]

            if not (
                    allow_wildcard
                    or allow_free_hit
                    or allow_bench_boost
                    or allow_triple_captain
            ):
                possibilities = list(range(4))
            else:
                already_used_wildcard = "W" in s[0].values()
                already_used_free_hit = "F" in s[0].values()
                already_used_bench_boost = (
                        "B0" in s[0].values() or "B1" in s[0].values()
                )
                already_used_triple_captain = (
                        "T0" in s[0].values() or "T1" in s[0].values()
                )

                possibilities = [0, 1]
                if allow_wildcard and not already_used_wildcard:
                    possibilities.append("W")
                if allow_free_hit and not already_used_free_hit:
                    possibilities.append("F")
                if allow_bench_boost and not already_used_bench_boost:
                    possibilities.append("B0")
                    possibilities.append("B1")
                if allow_triple_captain and not already_used_triple_captain:
                    possibilities.append("T0")
                    possibilities.append("T1")

            for n_transfers in possibilities:
                # make a copy of the strategy up to this point, then add on this gw
                new_dict = {k: v for k, v in s[0].items()}
                new_dict[gw] = n_transfers

                # determine total pts hit, and free transfers for the following gw
                if n_transfers in ["W", "F"]:
                    # no hit if using wildcard/free hit, plus lose any saved free transfers
                    new_hit = hit_so_far
                    new_free_transfers = 1
                else:
                    if n_transfers in ["B0", "B1", "T0", "T1"]:
                        n_transfers = int(n_transfers[1])
                    new_hit = hit_so_far + 4 * max(n_transfers - free_transfers, 0)
                    new_free_transfers = 2 if n_transfers < free_transfers else 1

                # only keep strategies that:
                # - don't exceed max_total_hit, if given
                # - don't leave transfers unused, if allow_unused_transfers is True
                if (max_total_hit is None or new_hit <= max_total_hit) and not (
                        not allow_unused_transfers
                        and free_transfers == 2
                        and n_transfers == 0
                ):
                    new_strategies.append((new_dict, new_hit, new_free_transfers))

        strategies = new_strategies

    # if allow_unused_transfers is False baseline of no transfers will be removed above,
    # add it back in here.
    if not allow_unused_transfers:
        baseline_dict = ({gw: 0 for gw in range(next_gw, next_gw + gw_ahead)}, 0, 2)
        strategies.insert(0, baseline_dict)

    return strategies


def get_starting_squad():
    """
    use the transactions table in the db
    """
    s = Squad()
    transactions = session.query(Transaction).order_by(Transaction.id).all()
    for trans in transactions:
        if trans.bought_or_sold == -1:
            s.remove_player(trans.player_id, price=trans.price)
        else:
            ## within an individual transfer we can violate the budget and team constraints,
            ## as long as the final team for that gameweek obeys them
            s.add_player(
                trans.player_id,
                price=trans.price,
                season=trans.season,
                gameweek=trans.gameweek,
                check_budget=False,
                check_team=False,
            )
    return s


def get_baseline_prediction(gw_ahead, tag):
    """
    use current squad, and count potential score
    also return a cumulative total per gw, so we can abort if it
    looks like we're doing too badly.
    """
    squad = get_starting_squad()
    total = 0.0
    cum_total_per_gw = {}
    next_gw = NEXT_GAMEWEEK
    gameweeks = list(range(next_gw, next_gw + gw_ahead))
    for gw in gameweeks:
        score = squad.get_expected_points(gw, tag)
        cum_total_per_gw[gw] = total + score
        total += score
    return total, cum_total_per_gw


def make_optimum_transfer(
        squad,
        tag,
        gameweek_range=None,
        season=CURRENT_SEASON,
        update_func_and_args=None,
        bench_boost_gw=None,
        triple_captain_gw=None,
):
    """
    If we want to just make one transfer, it's not unfeasible to try all
    possibilities in turn.


    We will order the list of potential transfers via the sum of
    expected points over a specified range of gameweeks.
    """
    if not gameweek_range:
        gameweek_range = [NEXT_GAMEWEEK]

    transfer_gw = min(gameweek_range)  # the week we're making the transfer
    best_score = 0.0
    best_pid_out, best_pid_in = 0, 0
    ordered_player_lists = {}
    for pos in ["GK", "DEF", "MID", "FWD"]:
        ordered_player_lists[pos] = get_predicted_points(
            gameweek=gameweek_range, position=pos, tag=tag
        )
    for p_out in squad.players:
        if update_func_and_args:
            ## call function to update progress bar.
            ## this was passed as a tuple (func, increment, pid)
            update_func_and_args[0](update_func_and_args[1], update_func_and_args[2])

        new_squad = fastcopy(squad)
        position = p_out.position
        new_squad.remove_player(p_out.player_id, season=season, gameweek=transfer_gw)
        for p_in in ordered_player_lists[position]:
            if p_in[0].player_id == p_out.player_id:
                continue  # no point in adding the same player back in
            added_ok = new_squad.add_player(p_in[0], season=season, gameweek=transfer_gw)
            if added_ok:
                break
        total_points = 0.0
        for gw in gameweek_range:
            if gw == bench_boost_gw:
                total_points += new_squad.get_expected_points(gw, tag, bench_boost=True)
            elif gw == triple_captain_gw:
                total_points += new_squad.get_expected_points(
                    gw, tag, triple_captain=True
                )
            else:
                total_points += new_squad.get_expected_points(gw, tag)
        if total_points > best_score:
            best_score = total_points
            best_pid_out = p_out.player_id
            best_pid_in = p_in[0].player_id
            best_squad = new_squad
    return best_squad, [best_pid_out], [best_pid_in]


def make_optimum_double_transfer(
        squad,
        tag,
        gameweek_range=None,
        season=CURRENT_SEASON,
        update_func_and_args=None,
        verbose=False,
        bench_boost_gw=None,
        triple_captain_gw=None,
):
    """
    If we want to just make two transfers, it's not unfeasible to try all
    possibilities in turn.
    We will order the list of potential subs via the sum of expected points
    over a specified range of gameweeks.
    """
    if not gameweek_range:
        gameweek_range = [NEXT_GAMEWEEK]

    transfer_gw = min(gameweek_range)  # the week we're making the transfer
    best_score = 0.0
    best_pid_out, best_pid_in = 0, 0
    ordered_player_lists = {}
    for pos in ["GK", "DEF", "MID", "FWD"]:
        ordered_player_lists[pos] = get_predicted_points(
            gameweek=gameweek_range, position=pos, tag=tag
        )

    for i in range(len(squad.players) - 1):
        positions_needed = []
        pout_1 = squad.players[i]

        new_squad_remove_1 = fastcopy(squad)
        new_squad_remove_1.remove_player(

            pout_1.player_id, season=season, gameweek=transfer_gw
        )
        for j in range(i + 1, len(squad.players)):
            if update_func_and_args:
                ## call function to update progress bar.
                ## this was passed as a tuple (func, increment, pid)
                update_func_and_args[0](
                    update_func_and_args[1], update_func_and_args[2]
                )

            pout_2 = squad.players[j]
            new_squad_remove_2 = fastcopy(new_squad_remove_1)
            new_squad_remove_2.remove_player(
                pout_2.player_id, season=season, gameweek=transfer_gw
            )
            if verbose:
                print("Removing players {} {}".format(i, j))
            ## what positions do we need to fill?
            positions_needed = [pout_1.position, pout_2.position]

            # now loop over lists of players and add players back in
            for pin_1 in ordered_player_lists[positions_needed[0]]:
                if (
                        pin_1[0].player_id == pout_1.player_id
                        or pin_1[0].player_id == pout_2.player_id
                ):
                    continue  ## no point in adding same player back in
                new_squad_add_1 = fastcopy(new_squad_remove_2)
                added_1_ok = new_squad_add_1.add_player(
                    pin_1[0], season=season, gameweek=transfer_gw
                )
                if not added_1_ok:
                    continue
                for pin_2 in ordered_player_lists[positions_needed[1]]:
                    new_squad_add_2 = fastcopy(new_squad_add_1)
                    if (
                            pin_2[0] == pin_1[0]
                            or pin_2[0].player_id == pout_1.player_id
                            or pin_2[0].player_id == pout_2.player_id
                    ):
                        continue  ## no point in adding same player back in
                    added_2_ok = new_squad_add_2.add_player(
                        pin_2[0], season=season, gameweek=transfer_gw
                    )
                    if added_2_ok:
                        # calculate the score
                        total_points = 0.0
                        for gw in gameweek_range:
                            if gw == bench_boost_gw:
                                total_points += new_squad_add_2.get_expected_points(
                                    gw, tag, bench_boost=True
                                )
                            elif gw == triple_captain_gw:
                                total_points += new_squad_add_2.get_expected_points(
                                    gw, tag, triple_captain=True
                                )
                            else:
                                total_points += new_squad_add_2.get_expected_points(
                                    gw, tag
                                )
                        if total_points > best_score:
                            best_score = total_points
                            best_pid_out = [pout_1.player_id, pout_2.player_id]
                            best_pid_in = [pin_1[0].player_id, pin_2[0].player_id]
                            best_squad = new_squad_add_2
                        break

    return best_squad, best_pid_out, best_pid_in


def make_random_transfers(
        squad,
        tag,
        nsubs=1,
        gw_range=None,
        num_iter=1,
        update_func_and_args=None,
        season=CURRENT_SEASON,
        bench_boost_gw=None,
        triple_captain_gw=None,
):
    """
    choose nsubs random players to sub out, and then select players
    using a triangular PDF to preferentially select  the replacements with
    the best expected score to fill their place.
    Do this num_iter times and choose the best total score over gw_range gameweeks.
    """
    best_score = 0.0
    best_squad = None
    best_pid_out = []
    best_pid_in = []
    max_tries = 100
    for i in range(num_iter):
        if update_func_and_args:
            ## call function to update progress bar.
            ## this was passed as a tuple (func, increment, pid)
            update_func_and_args[0](update_func_and_args[1], update_func_and_args[2])

        new_squad = fastcopy(squad)

        if not gw_range:
            gw_range = [NEXT_GAMEWEEK]

        transfer_gw = min(gw_range)  # the week we're making the transfer
        players_to_remove = []  # this is the index within the squad
        removed_players = []  # this is the player_ids
        ## order the players in the squad by predicted_points - least-to-most
        player_list = []
        for p in squad.players:
            p.calc_predicted_points(tag)
            player_list.append((p.player_id, p.predicted_points[tag][gw_range[0]]))
        player_list.sort(key=itemgetter(1), reverse=False)
        while len(players_to_remove) < nsubs:
            index = int(random.triangular(0, len(player_list), 0))
            if not index in players_to_remove:
                players_to_remove.append(index)

        positions_needed = []
        for p in players_to_remove:
            positions_needed.append(squad.players[p].position)
            removed_players.append(squad.players[p].player_id)
            new_squad.remove_player(
                removed_players[-1], season=season, gameweek=transfer_gw
            )
        budget = new_squad.budget
        predicted_points = {}
        for pos in set(positions_needed):
            predicted_points[pos] = get_predicted_points(
                position=pos, gameweek=gw_range, tag=tag
            )
        complete_squad = False
        added_players = []
        attempt = 0
        while not complete_squad:
            ## sample with a triangular PDF - preferentially select players near
            ## the start
            added_players = []
            for pos in positions_needed:
                index = int(random.triangular(0, len(predicted_points[pos]), 0))
                pid_to_add = predicted_points[pos][index][0]
                added_ok = new_squad.add_player(
                    pid_to_add, season=season, gameweek=transfer_gw
                )
                if added_ok:
                    added_players.append(pid_to_add)
            complete_squad = new_squad.is_complete()
            if not complete_squad:
                # try to avoid getting stuck in a loop
                attempt += 1
                if attempt > max_tries:
                    new_squad = fastcopy(squad)
                    break
                # take those players out again.
                for ap in added_players:
                    removed_ok = new_squad.remove_player(
                        ap.player_id, season=season, gameweek=transfer_gw
                    )
                    if not removed_ok:
                        print("Problem removing {}".format(ap.name))
                added_players = []

        ## calculate the score
        total_points = 0.0
        for gw in gw_range:
            if gw == bench_boost_gw:
                total_points += new_squad.get_expected_points(gw, tag, bench_boost=True)
            elif gw == triple_captain_gw:
                total_points += new_squad.get_expected_points(
                    gw, tag, triple_captain=True
                )
            else:
                total_points += new_squad.get_expected_points(gw, tag)
        if total_points > best_score:
            best_score = total_points
            best_pid_out = removed_players
            best_pid_in = [ap.player_id for ap in added_players]
            best_squad = new_squad
        ## end of loop over n_iter
    return best_squad, best_pid_out, best_pid_in


def make_new_squad(
        budget,
        num_iterations,
        tag,
        gw_range,
        season=CURRENT_SEASON,
        session=None,
        update_func_and_args=None,
        verbose=False,
        bench_boost_gw=None,
        triple_captain_gw=None,
):
    """
    Make a squad from scratch, i.e. for gameweek 1, or for wildcard, or free hit.
    """
    transfer_gw = min(gw_range)  # the gw we're making the new squad
    best_score = 0.0
    best_squad = None

    for iteration in range(num_iterations):
        if verbose:
            print("Choosing new squad: iteration {}".format(iteration))
        if update_func_and_args:
            ## call function to update progress bar.
            ## this was passed as a tuple (func, increment, pid)
            update_func_and_args[0](update_func_and_args[1], update_func_and_args[2])
        predicted_points = {}
        t = Squad(budget)
        # first iteration - fill up from the front
        for pos in positions:
            predicted_points[pos] = get_predicted_points(
                gameweek=gw_range, position=pos, tag=tag, season=season
            )
            for pp in predicted_points[pos]:
                t.add_player(pp[0], season=season, gameweek=transfer_gw)
                if t.num_position[pos] == TOTAL_PER_POSITION[pos]:
                    break

        # presumably we didn't get a complete squad now
        excluded_player_ids = []
        while not t.is_complete():
            # randomly swap out a player and replace with a cheaper one in the
            # same position
            player_to_remove = t.players[random.randint(0, len(t.players) - 1)]
            remove_cost = player_to_remove.purchase_price
            remove_position = player_to_remove.position
            t.remove_player(
                player_to_remove.player_id, season=season, gameweek=transfer_gw
            )
            excluded_player_ids.append(player_to_remove.player_id)
            for pp in predicted_points[player_to_remove.position]:
                if (
                        not pp[0] in excluded_player_ids
                ) or random.random() < 0.3:  # some chance to put player back
                    cp = CandidatePlayer(pp[0], gameweek=transfer_gw, season=season)
                    if cp.purchase_price >= remove_cost:
                        continue
                    else:
                        t.add_player(pp[0], season=season, gameweek=transfer_gw)
            # now try again to fill up the rest of the squad
            num_missing_per_position = {}

            for pos in positions:
                num_missing = TOTAL_PER_POSITION[pos] - t.num_position[pos]
                if num_missing == 0:
                    continue
                for pp in predicted_points[pos]:
                    if pp[0] in excluded_player_ids:
                        continue
                    t.add_player(pp[0], season=season, gameweek=transfer_gw)
                    if t.num_position[pos] == TOTAL_PER_POSITION[pos]:
                        break
        # we have a complete squad
        score = 0.0
        for gw in gw_range:
            if gw == bench_boost_gw:
                score += t.get_expected_points(gw, tag, bench_boost=True)
            elif gw == triple_captain_gw:
                score += t.get_expected_points(gw, tag, triple_captain=True)
            else:
                score += t.get_expected_points(gw, tag)
        if score > best_score:
            best_score = score
            best_squad = t

    if verbose:
        print("====================================\n")
        print(best_squad)
        print(best_score)
    return best_squad


def apply_strategy(
        strat, tag, baseline_dict=None, num_iter=1, update_func_and_args=None, verbose=False
):
    """
    apply a set of transfers over a number of gameweeks, and
    total up the score, taking into account points hits.
    strat is a tuple, with the first element being the
    dictionary {gw:ntransfers,...} and the second element being
    the total points hit.
    """
    sid = make_strategy_id(strat)
    starting_squad = get_starting_squad()
    if verbose:
        print("Trying strategy {}".format(strat))
    best_score = 0
    best_strategy_output = {}
    gameweeks = sorted(strat[0].keys())  # go through gameweeks in order
    if verbose:
        print(" --> doing strategy {}".format(sid))
    strategy_output = {
        "total_score": -1 * strat[1],  # points hit from this strategy
        "points_per_gw": {},
        "players_in": {},
        "players_out": {},
        "cards_played": {},
    }
    new_squad = fastcopy(starting_squad)
    ## If we use "free hit" card, we need to remember the team from the week before it
    squad_before_free_hit = None

    # determine if bench boost or triple captain used in this strategy
    bench_boost_gw = None
    triple_captain_gw = None
    for gw, n_transfers in strat[0].items():
        if n_transfers in ["B0", "B1"]:
            bench_boost_gw = gw
        elif n_transfers in ["T0", "T1"]:
            triple_captain_gw = gw

    for igw, gw in enumerate(gameweeks):
        ## how many gameweeks ahead should we look at for the purpose of estimating points?
        gw_range = gameweeks[igw:]  # range of gameweeks to end of window

        ## if we used a free hit in the previous gw, we will have stored the previous squad, so
        ## we go back to that one now.

        if squad_before_free_hit:
            new_squad = fastcopy(squad_before_free_hit)
            squad_before_free_hit = None

        ## process this gameweek
        if strat[0][gw] == 0:  # no transfers that gameweek
            rp, ap = [], []  ## lists of removed-players, added-players

        elif strat[0][gw] == 1:  # one transfer - choose optimum
            new_squad, rp, ap = make_optimum_transfer(
                new_squad,
                tag,
                gw_range,
                update_func_and_args=update_func_and_args,
                bench_boost_gw=bench_boost_gw,
                triple_captain_gw=triple_captain_gw,
            )
        elif strat[0][gw] == 2:
            ## two transfers - choose optimum
            new_squad, rp, ap = make_optimum_double_transfer(
                new_squad,
                tag,
                gw_range,
                update_func_and_args=update_func_and_args,
                bench_boost_gw=bench_boost_gw,
                triple_captain_gw=triple_captain_gw,
            )
        elif strat[0][gw] == "W":  ## wildcard - a whole new squad!
            rp = [p.player_id for p in new_squad.players]
            budget = get_team_value(new_squad)
            new_squad = make_new_squad(
                budget,
                num_iter,
                tag,
                gw_range,
                update_func_and_args=update_func_and_args,
                bench_boost_gw=bench_boost_gw,
                triple_captain_gw=triple_captain_gw,
            )

            ap = [p.player_id for p in new_squad.players]

        elif strat[0][gw] == "F":  ## free hit - a whole new squad!
            ## remember the starting team (so we can revert to it later)
            squad_before_free_hit = fastcopy(new_squad)
            ## now make a new squad for this gw, as is done for wildcard
<<<<<<< HEAD

=======
>>>>>>> 6e3cf1ee
            new_team = [p.player_id for p in new_squad.players]
            budget = get_team_value(new_team)
            new_squad = make_new_squad(
                budget,
                num_iter,
                tag,
                [gw],  # free hit should be optimised for this gameweek only
                update_func_and_args=update_func_and_args,
                bench_boost_gw=bench_boost_gw,
                triple_captain_gw=triple_captain_gw,
            )
            ap = [p.player_id for p in new_squad.players]

        elif strat[0][gw] in ["B0", "T0"]:  # bench boost/triple captain and no transfer
            rp, ap = [], []  ## lists of removed-players, added-players

        elif strat[0][gw] in [
            "B1",
            "T1",
        ]:  # bench boost/triple captain and one transfer
            new_squad, rp, ap = make_optimum_transfer(
                new_squad,
                tag,
                gw_range,
                update_func_and_args=update_func_and_args,
                bench_boost_gw=bench_boost_gw,
                triple_captain_gw=triple_captain_gw,
            )

        else:  # choose randomly
            new_squad, rp, ap = make_random_transfers(
                new_squad,
                tag,
                strat[0][gw],
                gw_range,
                num_iter=num_iter,
                update_func_and_args=update_func_and_args,
                bench_boost_gw=bench_boost_gw,
                triple_captain_gw=triple_captain_gw,
            )

        if gw == bench_boost_gw:
            score = new_squad.get_expected_points(gw, tag, bench_boost=True)
        elif gw == triple_captain_gw:
            score = new_squad.get_expected_points(gw, tag, triple_captain=True)
        else:
            score = new_squad.get_expected_points(gw, tag)

        ## if we're ever >5 points below the baseline, bail out!
        strategy_output["total_score"] += score
        if baseline_dict and baseline_dict[gw] - strategy_output["total_score"] > 5:
            break
        strategy_output["points_per_gw"][gw] = score
        # record whether we're playing a chip this gameweek
        # only first character to remove number transfers in case of bench boost or
        # triple captain ("B" and "T", not "B0", "B1", "T0", "T1")
        strategy_output["cards_played"][gw] = (
            strat[0][gw][0] if isinstance(strat[0][gw], str) else None
        )
        strategy_output["players_in"][gw] = ap
        strategy_output["players_out"][gw] = rp
        ## end of loop over gameweeks
    if strategy_output["total_score"] > best_score:
        best_score = strategy_output["total_score"]
        best_strategy_output = strategy_output
    if verbose:
        print("Total score: {}".format(best_strategy_output["total_score"]))
    return best_strategy_output


def fill_suggestion_table(baseline_score, best_strat, season):
    """
    Fill the optimized strategy into the table
    """
    timestamp = str(datetime.now())
    best_score = best_strat["total_score"]
    points_gain = best_score - baseline_score
    for in_or_out in [("players_out", -1), ("players_in", 1)]:
        for gameweek, players in best_strat[in_or_out[0]].items():
            for player in players:
                ts = TransferSuggestion()
                ts.player_id = player
                ts.in_or_out = in_or_out[1]
                ts.gameweek = gameweek
                ts.points_gain = points_gain
                ts.timestamp = timestamp
                ts.season = season
                session.add(ts)
    session.commit()


def strategy_involves_N_or_more_transfers_in_gw(strategy, N):
    """
    Quick function to see if we need to do multiple iterations
    for a strategy, or if the result is deterministic
    (0 or 1 transfer for each gameweek).
    """
    strat_dict = strategy[0]
    for v in strat_dict.values():
        if isinstance(v, int) and v >= N:
            return True
    return False


def make_strategy_id(strategy):
    """
    Return a string that will identify a strategy - just concatenate
    the numbers of transfers per gameweek.
    """
    strat_id = ",".join([str(nt) for nt in strategy[0].values()])
    return strat_id<|MERGE_RESOLUTION|>--- conflicted
+++ resolved
@@ -667,10 +667,6 @@
             ## remember the starting team (so we can revert to it later)
             squad_before_free_hit = fastcopy(new_squad)
             ## now make a new squad for this gw, as is done for wildcard
-<<<<<<< HEAD
-
-=======
->>>>>>> 6e3cf1ee
             new_team = [p.player_id for p in new_squad.players]
             budget = get_team_value(new_team)
             new_squad = make_new_squad(
