--- conflicted
+++ resolved
@@ -23,85 +23,27 @@
 )
 
 from airsenal.framework.prediction_utils import (
-<<<<<<< HEAD
-    get_fitted_player_model,
-    get_player_model,
-    calc_predicted_points,
-    fit_bonus_points,
-    fit_save_points,
-    fit_card_points,
-=======
     calc_predicted_points_for_player,
     calc_predicted_points_for_pos,
     fit_bonus_points,
     fit_save_points,
     fit_card_points
->>>>>>> 660430fa
 )
 
 from airsenal.framework.schema import session_scope
 
 
-<<<<<<< HEAD
-def calc_predicted_points_for_pos(
-    pos,
-    gw_range,
-    team_model,
-    player_model,
-    season,
-    tag,
-    session,
-    df_bonus,
-    df_saves,
-    df_cards,
-):
-    """
-    Calculate points predictions for all players in a given position and
-    put into the DB
-    """
-    predictions = {}
-    df_player = None
-    if pos != "GK":  # don't calculate attacking points for keepers.
-        df_player = get_fitted_player_model(player_model, pos, season, session)
-    for player in list_players(position=pos, dbsession=session):
-        predictions[player.player_id] = calc_predicted_points(
-            player,
-            team_model,
-            df_player,
-            season,
-            tag,
-            session,
-            df_bonus,
-            df_saves,
-            df_cards,
-            gw_range,
-        )
-
-    return predictions
-
-
-=======
->>>>>>> 660430fa
 def allocate_predictions(
     queue,
     gw_range,
     team_model,
     player_model,
-<<<<<<< HEAD
-    season,
-    tag,
-    session,
-    df_bonus,
-    df_saves,
-    df_cards,
-=======
     df_bonus,
     df_saves,
     df_cards,
     season,
     tag,
     dbsession,
->>>>>>> 660430fa
 ):
     """
     Take positions off the queue and call function to calculate predictions
@@ -112,18 +54,6 @@
             print("Finished processing {}".format(pos))
             break
         predictions = calc_predicted_points_for_pos(
-<<<<<<< HEAD
-            pos,
-            gw_range,
-            team_model,
-            player_model,
-            season,
-            tag,
-            session,
-            df_bonus,
-            df_saves,
-            df_cards,
-=======
             pos=pos,
             team_model=team_model,
             player_model=player_model,
@@ -134,7 +64,6 @@
             gw_range=gw_range,
             tag=tag,
             dbsession=dbsession,
->>>>>>> 660430fa
         )
         for k, v in predictions.items():
             for playerprediction in v:
@@ -156,13 +85,6 @@
     """
     Do the full prediction for players.
     """
-<<<<<<< HEAD
-    model_team = get_fitted_team_model(season, session)
-    model_player = get_player_model()
-    df_bonus = fit_bonus_points(gameweek=gw_range[0], season=season)
-    df_saves = fit_save_points(gameweek=gw_range[0], season=season)
-    df_cards = fit_card_points(gameweek=gw_range[0], season=season)
-=======
     model_team = get_fitted_team_model(season, gameweek=min(gw_range), dbsession=dbsession)
     model_file = pkg_resources.resource_filename(
         "airsenal", "stan_model/player_forecasts.pkl"
@@ -186,7 +108,6 @@
     else:
         df_cards = None
 
->>>>>>> 660430fa
     all_predictions = {}
     if num_thread:
         queue = Queue()
@@ -199,21 +120,12 @@
                     gw_range,
                     model_team,
                     model_player,
-<<<<<<< HEAD
-                    season,
-                    tag,
-                    session,
-                    df_bonus,
-                    df_saves,
-                    df_cards,
-=======
                     df_bonus,
                     df_saves,
                     df_cards,
                     season,
                     tag,
                     dbsession,
->>>>>>> 660430fa
                 ),
             )
             processor.daemon = True
@@ -231,18 +143,6 @@
         # single threaded
         for pos in ["GK", "DEF", "MID", "FWD"]:
             predictions = calc_predicted_points_for_pos(
-<<<<<<< HEAD
-                pos,
-                gw_range,
-                model_team,
-                model_player,
-                season,
-                tag,
-                session,
-                df_bonus,
-                df_saves,
-                df_cards,
-=======
                 pos=pos,
                 team_model=model_team,
                 player_model=model_player,
@@ -253,7 +153,6 @@
                 gw_range=gw_range,
                 tag=tag,
                 dbsession=dbsession,
->>>>>>> 660430fa
             )
             for k, v in predictions.items():
                 for playerprediction in v:
