#!/usr/bin/env python

"""
Fill the "player_prediction" table with score predictions
Usage:
python fill_predictedscore_table.py --weeks_ahead <nweeks>
Generates a "tag" string which is stored so it can later be used by team-optimizers to
get consistent sets of predictions from the database.
"""
from uuid import uuid4
import pickle
import pkg_resources

from multiprocessing import Process, Queue
import argparse

from airsenal.framework.bpl_interface import (
    get_fitted_team_model,
    get_goal_probabilities_for_fixtures,
)
from airsenal.framework.utils import (
    NEXT_GAMEWEEK,
    CURRENT_SEASON,
    get_top_predicted_points,
    get_fixtures_for_gameweek,
    list_players,
)

from airsenal.framework.prediction_utils import (
    calc_predicted_points_for_player,
    get_all_fitted_player_data,
    fit_bonus_points,
    fit_save_points,
    fit_card_points,
    MAX_GOALS,
)

from airsenal.framework.schema import session_scope


def allocate_predictions(
    queue,
    gw_range,
    fixture_goal_probs,
    df_player,
    df_bonus,
    df_saves,
    df_cards,
    season,
    tag,
    dbsession,
):
    """
    Take positions off the queue and call function to calculate predictions
    """
    while True:
        player = queue.get()
        if player == "DONE":
            print("Finished processing")
            break

        predictions = calc_predicted_points_for_player(
            player,
            fixture_goal_probs,
            df_player,
            df_bonus,
            df_saves,
            df_cards,
            season,
            gw_range=gw_range,
            tag=tag,
            dbsession=dbsession,
        )
        for p in predictions:
            dbsession.add(p)
        dbsession.commit()


def calc_all_predicted_points(
    gw_range,
    season,
    include_bonus=True,
    include_cards=True,
    include_saves=True,
    num_thread=4,
    tag="",
    dbsession=None,
):
    """
    Do the full prediction for players.
    """
    model_team = get_fitted_team_model(
        season, gameweek=min(gw_range), dbsession=dbsession
    )
<<<<<<< HEAD
    print("Calculating fixture score probabilities...")
    fixtures = get_fixtures_for_gameweek(gw_range, season=season, dbsession=dbsession)
    fixture_goal_probs = get_goal_probabilities_for_fixtures(
        fixtures, model_team, max_goals=MAX_GOALS
    )

    model_file = pkg_resources.resource_filename(
        "airsenal", "stan_model/player_forecasts.pkl"
    )
    print("Loading pre-compiled player model from {}".format(model_file))
    with open(model_file, "rb") as f:
        model_player = pickle.load(f)
=======
>>>>>>> 50ce771b

    df_player = get_all_fitted_player_data(season, gw_range[0])

    if include_bonus:
        df_bonus = fit_bonus_points(gameweek=gw_range[0], season=season)
    else:
        df_bonus = None
    if include_saves:
        df_saves = fit_save_points(gameweek=gw_range[0], season=season)
    else:
        df_saves = None
    if include_cards:
        df_cards = fit_card_points(gameweek=gw_range[0], season=season)
    else:
        df_cards = None

    players = list_players(season=season, gameweek=gw_range[0], dbsession=dbsession)

    if num_thread is not None and num_thread > 1:
        queue = Queue()
        procs = []
        for _ in range(num_thread):
            processor = Process(
                target=allocate_predictions,
                args=(
                    queue,
                    gw_range,
                    fixture_goal_probs,
                    df_player,
                    df_bonus,
                    df_saves,
                    df_cards,
                    season,
                    tag,
                    dbsession,
                ),
            )
            processor.daemon = True
            processor.start()
            procs.append(processor)

        for p in players:
            queue.put(p.player_id)
        for _ in range(num_thread):
            queue.put("DONE")

        for _, p in enumerate(procs):
            p.join()
    else:
        # single threaded
        for player in players:
            predictions = calc_predicted_points_for_player(
                player,
                fixture_goal_probs,
                df_player,
                df_bonus,
                df_saves,
                df_cards,
                season,
                gw_range=gw_range,
                tag=tag,
                dbsession=dbsession,
            )
            for p in predictions:
                dbsession.add(p)
        dbsession.commit()
        print("Finished adding predictions to db")


def make_predictedscore_table(
    gw_range=None,
    season=CURRENT_SEASON,
    num_thread=4,
    include_bonus=True,
    include_cards=True,
    include_saves=True,
    tag_prefix=None,
    dbsession=None,
):
    tag = tag_prefix or ""
    tag += str(uuid4())
    if not gw_range:
        gw_range = list(range(NEXT_GAMEWEEK, NEXT_GAMEWEEK + 3))
    calc_all_predicted_points(
        gw_range,
        season,
        include_bonus=include_bonus,
        include_cards=include_cards,
        include_saves=include_saves,
        num_thread=num_thread,
        tag=tag,
        dbsession=dbsession,
    )
    return tag


def main():
    """
    fill the player_prediction db table
    """
    parser = argparse.ArgumentParser(description="fill player predictions")
    parser.add_argument("--weeks_ahead", help="how many weeks ahead to fill", type=int)
    parser.add_argument("--gameweek_start", help="first gameweek to look at", type=int)
    parser.add_argument("--gameweek_end", help="last gameweek to look at", type=int)
    parser.add_argument("--ep_filename", help="csv filename for FPL expected points")
    parser.add_argument(
        "--season", help="season, in format e.g. '1819'", default=CURRENT_SEASON
    )
    parser.add_argument(
        "--num_thread", help="number of threads to parallelise over", type=int
    )
    parser.add_argument(
        "--no_bonus",
        help="don't include bonus points",
        action="store_true",
    )
    parser.add_argument(
        "--no_cards",
        help="don't include points lost to yellow and red cards",
        action="store_true",
    )
    parser.add_argument(
        "--no_saves",
        help="don't include save points for goalkeepers",
        action="store_true",
    )

    args = parser.parse_args()
    if args.weeks_ahead and (args.gameweek_start or args.gameweek_end):
        print("Please specify either gameweek_start and gameweek_end, OR weeks_ahead")
        raise RuntimeError("Inconsistent arguments")
    if args.weeks_ahead and args.season != CURRENT_SEASON:
        print("For past seasons, please specify gameweek_start and gameweek_end")
        raise RuntimeError("Inconsistent arguments")
    if args.weeks_ahead:
        gw_range = list(range(NEXT_GAMEWEEK, NEXT_GAMEWEEK + args.weeks_ahead))
    elif args.gameweek_start and args.gameweek_end:
        gw_range = list(range(args.gameweek_start, args.gameweek_end))
    elif args.gameweek_start:  # by default go three weeks ahead
        gw_range = list(range(args.gameweek_start, args.gameweek_start + 3))
    else:
        gw_range = list(range(NEXT_GAMEWEEK, NEXT_GAMEWEEK + 3))
    num_thread = args.num_thread or None
    include_bonus = not args.no_bonus
    include_cards = not args.no_cards
    include_saves = not args.no_saves

    with session_scope() as session:
        session.expire_on_commit = False

        tag = make_predictedscore_table(
            gw_range=gw_range,
            season=args.season,
            num_thread=num_thread,
            include_bonus=include_bonus,
            include_cards=include_cards,
            include_saves=include_saves,
            dbsession=session,
        )

        # print players with top predicted points
        get_top_predicted_points(
            gameweek=gw_range,
            tag=tag,
            season=args.season,
            dbsession=session,
            per_position=True,
            n_players=5,
        )<|MERGE_RESOLUTION|>--- conflicted
+++ resolved
@@ -92,21 +92,11 @@
     model_team = get_fitted_team_model(
         season, gameweek=min(gw_range), dbsession=dbsession
     )
-<<<<<<< HEAD
     print("Calculating fixture score probabilities...")
     fixtures = get_fixtures_for_gameweek(gw_range, season=season, dbsession=dbsession)
     fixture_goal_probs = get_goal_probabilities_for_fixtures(
         fixtures, model_team, max_goals=MAX_GOALS
     )
-
-    model_file = pkg_resources.resource_filename(
-        "airsenal", "stan_model/player_forecasts.pkl"
-    )
-    print("Loading pre-compiled player model from {}".format(model_file))
-    with open(model_file, "rb") as f:
-        model_player = pickle.load(f)
-=======
->>>>>>> 50ce771b
 
     df_player = get_all_fitted_player_data(season, gw_range[0])
 
