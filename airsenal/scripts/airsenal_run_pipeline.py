--- conflicted
+++ resolved
@@ -14,11 +14,9 @@
     get_latest_prediction_tag,
 )
 from airsenal.framework.optimization_utils import fill_initial_suggestion_table
-<<<<<<< HEAD
+
 from airsenal.framework.optimization_pygmo import make_new_squad_pygmo
-=======
-from airsenal.framework.optimization_pygmo import make_new_squad
->>>>>>> 4f90ddea
+
 from airsenal.scripts.fill_db_init import make_init_db
 from airsenal.scripts.update_db import update_db
 from airsenal.scripts.fill_predictedscore_table import (
@@ -27,10 +25,8 @@
 )
 from airsenal.scripts.fill_transfersuggestion_table import run_optimization
 from airsenal.scripts.make_transfers import make_transfers
-<<<<<<< HEAD
 from airsenal.scripts.set_lineup import set_lineup
-=======
->>>>>>> 4f90ddea
+
 
 
 @click.command("airsenal_run_pipeline")
@@ -101,10 +97,6 @@
             new_squad_ok = run_make_squad(weeks_ahead, fpl_team_id, dbsession)
             if not new_squad_ok:
                 raise RuntimeError("Problem creating a new squad")
-<<<<<<< HEAD
-=======
-
->>>>>>> 4f90ddea
         else:
             click.echo("Running optimization..")
             opt_ok = run_optimize_squad(num_thread, weeks_ahead, fpl_team_id, dbsession)
@@ -116,17 +108,13 @@
             click.echo("Applying suggested transfers...")
             transfers_ok = make_transfers(fpl_team_id)
             if not transfers_ok:
-<<<<<<< HEAD
+
                 raise RuntimeError("Problem applying the transfers")
             click.echo("Setting Lineup...")
             lineup_ok = set_starting_11(fpl_team_id)
             if not lineup_ok:
                 raise RuntimeError("Problem setting the lineup")
         click.echo("Pipeline finished OK!")
-=======
-                click.echo("Problem applying the transfers")
->>>>>>> 4f90ddea
-
 
 def clean_database():
     """
@@ -175,7 +163,6 @@
         include_cards=True,
         include_saves=True,
         dbsession=dbsession,
-<<<<<<< HEAD
     )
 
     # print players with top predicted points
@@ -206,70 +193,13 @@
     print(best_squad)
     fill_initial_suggestion_table(
         best_squad, fpl_team_id, tag, season, NEXT_GAMEWEEK, dbsession=dbsession
-=======
-    )
-
-    # print players with top predicted points
-    get_top_predicted_points(
-        gameweek=gw_range,
-        tag=tag,
-        season=season,
-        per_position=True,
-        n_players=5,
-        dbsession=dbsession,
->>>>>>> 4f90ddea
-    )
-    return True
-
-
-<<<<<<< HEAD
+    )
+    return True
+
+  
 def run_optimize_squad(num_thread, weeks_ahead, fpl_team_id, dbsession):
-=======
-def run_make_squad(weeks_ahead, fpl_team_id, dbsession):
->>>>>>> 4f90ddea
     """
     Build the initial squad
-    """
-    gw_range = list(range(NEXT_GAMEWEEK, NEXT_GAMEWEEK + weeks_ahead))
-    season = CURRENT_SEASON
-    tag = get_latest_prediction_tag(season, tag_prefix="", dbsession=dbsession)
-<<<<<<< HEAD
-    with warnings.catch_warnings():
-        warnings.simplefilter("ignore", TqdmWarning)
-        run_optimization(
-            gameweeks=gw_range,
-            tag=tag,
-            season=season,
-            fpl_team_id=fpl_team_id,
-            num_thread=num_thread,
-        )
-    return True
-=======
->>>>>>> 4f90ddea
-
-    best_squad = make_new_squad(
-        gw_range,
-        tag,
-    )
-    best_squad.get_expected_points(NEXT_GAMEWEEK, tag)
-    print(best_squad)
-    fill_initial_suggestion_table(
-        best_squad, fpl_team_id, tag, season, NEXT_GAMEWEEK, dbsession=dbsession
-    )
-    return True
-
-<<<<<<< HEAD
-def set_starting_11(fpl_team_id=None):
-    """
-    Set the lineup based on the latest optimization run.
-
-    """
-    set_lineup(fpl_team_id)
-=======
-
-def run_optimize_squad(num_thread, weeks_ahead, fpl_team_id, dbsession):
-    """
-    Run optimization
     """
     gw_range = list(range(NEXT_GAMEWEEK, NEXT_GAMEWEEK + weeks_ahead))
     season = CURRENT_SEASON
@@ -283,10 +213,18 @@
             fpl_team_id=fpl_team_id,
             num_thread=num_thread,
         )
->>>>>>> 4f90ddea
-    return True
-
-
+    return True
+
+  
+def set_starting_11(fpl_team_id=None):
+    """
+    Set the lineup based on the latest optimization run.
+
+    """
+    set_lineup(fpl_team_id)
+    return True
+
+  
 def main():
     sys.exit()
 
