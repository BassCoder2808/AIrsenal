--- conflicted
+++ resolved
@@ -117,16 +117,6 @@
 
 
 def build_transfer_payload(priced_transfers, current_gw, fetcher, chip_played):
-<<<<<<< HEAD
-
-    def to_dict(t): 
-        return {
-        "element_out": get_player(t[0][0]).fpl_api_id,
-        "selling_price": t[0][1],
-        "element_in": get_player(t[1][0]).fpl_api_id,
-        "purchase_price": t[1][1],
-    }
-=======
     def to_dict(t):
         return {
             "element_out": get_player(t[0][0]).fpl_api_id,
@@ -134,7 +124,6 @@
             "element_in": get_player(t[1][0]).fpl_api_id,
             "purchase_price": t[1][1],
         }
->>>>>>> 6732414a
 
     transfer_list = [to_dict(transfer) for transfer in priced_transfers]
 
